- fix wiki pages
- move wiki to pages (org or project?)
- update pyamg.org
- specific points 
- point to code
- point to examples
- analytics (google or bitdeli?)
- update install scripts
<<<<<<< HEAD
- unifify the return of C from all strength of connection in aggregation and RS
- C can be float in [0,1] or bool
- make diagonal C in routine (does this work for RS?)
- C impacts: adaptive, aggregate, aggregation, rootnode, smooth, classical, split, smoothing, and of course strength
- fix unamal doc string.  it makes all ones
- clearly block out strength, aggregation, interp routines
- move BImprove before strength?  (test before/after)
- move preprocess_Bimprove
- move default option from preprocess_Bimprove somewhere else
- change Bimprove to improve_candidates  (consistent with adaptive SA solver)
- change 'scheme' to consistent usage
- rename preprocess_Bimprove, preprocess_str_or_agg, preprocess_smooth to levelize
- fix returns for preprocess
- clean up symmetry flag

- move pre/post smoother to solve, not setup?
=======
- clearly block out strength, aggregation, interp routines
- move improve_candidates before strength?  (test before/after)
- clean up symmetry flag, maybe warn the user if flag is nonsymmetric, but
  improve_candidates or pre/postsmoother is not gauss_seidel_nr/ne

--> Egrep for preprocess in examples and pyamg
-->  Run all the examples...make sure that they work, especially solver diagonstics
-->  Commit examples
>>>>>>> b149dd0b
<|MERGE_RESOLUTION|>--- conflicted
+++ resolved
@@ -6,7 +6,6 @@
 - point to examples
 - analytics (google or bitdeli?)
 - update install scripts
-<<<<<<< HEAD
 - unifify the return of C from all strength of connection in aggregation and RS
 - C can be float in [0,1] or bool
 - make diagonal C in routine (does this work for RS?)
@@ -23,7 +22,6 @@
 - clean up symmetry flag
 
 - move pre/post smoother to solve, not setup?
-=======
 - clearly block out strength, aggregation, interp routines
 - move improve_candidates before strength?  (test before/after)
 - clean up symmetry flag, maybe warn the user if flag is nonsymmetric, but
@@ -31,5 +29,4 @@
 
 --> Egrep for preprocess in examples and pyamg
 -->  Run all the examples...make sure that they work, especially solver diagonstics
--->  Commit examples
->>>>>>> b149dd0b
+-->  Commit examples