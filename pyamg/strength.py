--- conflicted
+++ resolved
@@ -113,14 +113,8 @@
     """
     Return a strength of connection matrix using the classical AMG measure
     An off-diagonal entry A[i,j] is a strong connection iff::
-
-<<<<<<< HEAD
-            | A[i,j] | >= theta * max(| A[i,k] |), where k != i     (norm='abs')
-             -A[i,j]   >= theta * max(| A[i,k] |), where k != i     (norm='min')
-=======
              |A[i,j]| >= theta * max(|A[i,k]|), where k != i     (norm='abs')
              -A[i,j]  >= theta * max(-A[i,k]),  where k != i     (norm='min')
->>>>>>> ece7eb38
 
     Parameters
     ----------
@@ -141,7 +135,6 @@
             'fro'  : C_ij = k, where k is the Frobenius norm of block C_ij
                 - Only valid for block matrices, block='block'
 
-
     Returns
     -------
     S : csr_matrix
@@ -157,7 +150,7 @@
     -----
     - A symmetric A does not necessarily yield a symmetric strength matrix S
     - Calls C++ function classical_strength_of_connection
-    - The version as implemented is designed form M-matrices.  Trottenberg et
+    - The version as implemented is designed for M-matrices.  Trottenberg et
       al. use max A[i,k] over all negative entries, which is the same.  A
       positive edge weight never indicates a strong connection.
     - See [2000BrHeMc]_ and [2001bTrOoSc]_
@@ -189,7 +182,6 @@
     else:
         blocksize = 1
 
-<<<<<<< HEAD
     if (theta < 0 or theta > 1):
         raise ValueError('expected theta in [0,1]')
 
@@ -237,42 +229,24 @@
 
     # SOC computed based on A as CSR
     else:
+        if not sparse.isspmatrix_csr(A):
+            warn('Implicit conversion of A to csr', sparse.SparseEfficiencyWarning)
+            A = sparse.csr_matrix(A)
+
         S_indptr = np.empty_like(A.indptr)
         S_indices = np.empty_like(A.indices)
         S_data = np.empty_like(A.data)
 
         if norm == 'abs':
             amg_core.classical_strength_of_connection_abs(
-                A.shape[0], theta, A.indptr, A.indices, A.data, S_indptr, S_indices, S_data)
+                A.shape[0], theta, A.indptr, A.indices, A.data, \
+                S_indptr, S_indices, S_data)
         elif norm == 'min':
             amg_core.classical_strength_of_connection_min(
-                A.shape[0], theta, A.indptr, A.indices, A.data, S_indptr, S_indices, S_data)
+                A.shape[0], theta, A.indptr, A.indices, A.data, \
+                S_indptr, S_indices, S_data)
         else:
             raise ValueError('Unknown norm')
-=======
-    if not sparse.isspmatrix_csr(A):
-        warn('Implicit conversion of A to csr', sparse.SparseEfficiencyWarning)
-        A = sparse.csr_matrix(A)
-
-    if (theta < 0 or theta > 1):
-        raise ValueError('expected theta in [0,1]')
-
-    Sp = np.empty_like(A.indptr)
-    Sj = np.empty_like(A.indices)
-    Sx = np.empty_like(A.data)
-
-    if norm not in ('abs', 'min'):
-        raise ValueError('Unknown norm')
-
-    if norm == 'abs':
-        amg_core.classical_strength_of_connection_abs(
-            A.shape[0], theta, A.indptr, A.indices, A.data, Sp, Sj, Sx)
-    elif norm == 'min':
-        amg_core.classical_strength_of_connection_min(
-            A.shape[0], theta, A.indptr, A.indices, A.data, Sp, Sj, Sx)
-
-    S = sparse.csr_matrix((Sx, Sj, Sp), shape=A.shape)
->>>>>>> ece7eb38
 
         S = sparse.csr_matrix((S_data, S_indices, S_indptr), shape=A.shape)
 
