--- conflicted
+++ resolved
@@ -128,7 +128,6 @@
     Returns
     -------
     distances : array
-<<<<<<< HEAD
         Distance of each point to the nearest center
     nearest : array
         Index of the nearest center
@@ -137,11 +136,7 @@
 
     See Also
     --------
-    pyamg.amg_core.bellman_ford
-=======
-        Distance of each point to the nearest seed
-    nearest_seed : array
-        Index of the nearest seed
+    pyamg.amg_core.bellman_ford, scipy.sparse.csgraph.bellman_ford
 
     Notes
     -----
@@ -151,11 +146,6 @@
     "the shortest distance from point i to point j".  So csgraph.bellman_ford
     could be run `for seed in seeds`.  Also note that `test_graph.py` tests
     against `csgraph.bellman_ford(G.T)`.
-
-    See Also
-    --------
->>>>>>> f9b2805f
-    scipy.sparse.csgraph.bellman_ford
     """
     G = asgraph(G)
     n = G.shape[0]
@@ -481,16 +471,9 @@
             i_e += 1
             continue
 
-<<<<<<< HEAD
         if not M[a_s]:                        # is cluster a_s modifiable?
             i_s -= 1
             continue
-=======
-    if seeds.min() < 0:
-        raise ValueError(f'Invalid seed index ({seeds.min()})')
-    if seeds.max() >= N:
-        raise ValueError(f'Invalid seed index ({seeds.max()})')
->>>>>>> f9b2805f
 
         if E[a_e] > S[a_s]:
             break
@@ -565,15 +548,10 @@
     p : array
         probabilities [0,1], with sum(p) == 1
 
-<<<<<<< HEAD
     Return
     ------
     i : int
         index to a selected integer based on the distribution of p
-=======
-    for _it in range(1, maxiter+1):
-        last_seeds = seeds.copy()
->>>>>>> f9b2805f
 
     Notes
     -----
@@ -600,7 +578,6 @@
     nseeds : int
         number of seeds
 
-<<<<<<< HEAD
     Return
     ------
     C : array
@@ -613,10 +590,6 @@
     TODO - needs testing
     """
     warn("kmeanspp_seed is O(n^3) -- use only for testing")
-=======
-    if _it == maxiter:
-        warn('Lloyd clustering reached maxiter (did not converge)')
->>>>>>> f9b2805f
 
     n = G.shape[0]
     C = np.random.choice(n, 1, replace=False)
