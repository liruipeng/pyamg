--- conflicted
+++ resolved
@@ -386,33 +386,52 @@
     return *std::max_element(x, x + num_rows);
 }
 
-<<<<<<< HEAD
-// Floyd-Warshall on a subgraph or cluster of nodes in A
-//
-// Parameters
-// ----------
-//   num_nodes  : (IN) number of nodes (number of rows in A)
-//   Ap[]       : (IN) CSR row pointer for A                              (num_nodes x 1)
-//   Aj[]       : (IN) CSR column index for A                             (num_edges x 1)
-//   Ax[]       : (IN) CSR data array (edge weights)                      (num_edges x 1)
-//    D[]       : (INOUT) FW distance array                               (max_size x max_size)
-//    P[]       : (INOUT) FW predecessor array                            (max_size x max_size)
-//    C[]       : (IN) FW global index for current cluster                (N x 1)
-//    L[]       : (IN) FW local index for current cluster                 (num_nodes x 1)
-//    m         : (IN) cluster index                                      (num_nodes x 1)
-//    a         : center of current cluster
-//    N         : size of current cluster
-//
-// Notes
-// -----
-// - There are no checks within this kernel
-// - There is no initialization within this kernel
-// - Ax > 0 is assumed
-// - Only a slice of C is passed to Floyd–Warshall.  See center_nodes.
-// - C[i] is the global index of i for i=0, ..., N in the current cluster
-// - N = |C|
-// - L = local indices, nx1 (-1 if not in the cluster)
-// - assumes a fully connected (directed) graph
+/*
+ * Floyd-Warshall on a subgraph or cluster of nodes in A.
+ *
+ * Parameters
+ * ----------
+ * num_nodes : int
+ *     Number of nodes (number of rows in A).
+ * Ap : array
+ *     CSR row pointer for A, (num_nodes, 1).
+ * Aj : array
+ *     CSR column index for A, (num_edges, 1).
+ * Ax : array
+ *     CSR data array (edge weights), (num_edges, 1).
+ * D : array
+ *     FW distance array, (max_size, max_size).
+ * P : array
+ *     FW predecessor array, (max_size, max_size).
+ * C : array
+ *     FW global index for current cluster, (N, 1).
+ * L : array
+ *     FW local index for current cluster, (num_nodes, 1).
+ * m : array
+ *     Cluster index, (num_nodes, 1).
+ * a : array
+ *     Center of current cluster.
+ * N : int
+ *     Size of current cluster.
+ *
+ * Notes
+ * -----
+ *     - There are no checks within this kernel
+ *     - There is no initialization within this kernel
+ *     - Ax > 0 is assumed
+ *     - Only a slice of C is passed to Floyd–Warshall.  See center_nodes.
+ *     - C[i] is the global index of i for i=0, ..., N in the current cluster
+ *     - N = |C|
+ *     - L = local indices, nx1 (-1 if not in the cluster)
+ *     - assumes a fully connected (directed) graph
+ *
+ * References
+ * ----------
+ * .. [1] Graph Center:   https://en.wikipedia.org/wiki/Graph_center
+ * .. [2] Floyd-Warshall: https://en.wikipedia.org/wiki/Floyd–Warshall_algorithm
+ * .. [3] Graph Distance: https://en.wikipedia.org/wiki/Distance_(graph_theory)
+ *
+ */
 template<class I, class T>
 void floyd_warshall(const I num_nodes,
                     const I Ap[], const int Ap_size,
@@ -426,64 +445,6 @@
                     const I a,
                     const I N
                     )
-=======
-
-/*
- * Compute the incidence matrix for a clustering.
- *
- * Parameters
- * ----------
- * num_nodes : int
- *     Number of nodes.
- * num_clusters : int
- *     Number of clusters.
- * cm : array, num_nodes
- *     Cluster index for each node.
- * ICp : arrayt, num_clusters+1, inplace
- *     CSC column pointer array for I.
- * ICi : array, num_nodes, inplace
- *     CSC column indexes for I.
- * L : array, num_nodes, inplace
- *     Local index mapping.
- *
- * Returns
- * -------
- * None
- *     In place.
- *
- * Notes
- * -----
- * I = Incidence matrix between nodes and clusters (num_nodes x num_clusters)
- * I[i,a] = 1 if node i is in cluster a, otherwise 0
- *
- * Cluster indexes: a,b,c in 1..num_clusters
- * Global node indexes: i,j,k in 1..num_rows
- * Local node indexes: pair (a,m) where a is cluster and m in 1..num_nodes_in_cluster
- *
- * We store I in both CSC and CSR formats because we want to be able
- * to map global <-> local node indexes. However, I in CSR format is
- * simply the cm array, so we only need to compute CSC format.
- *
- * IC = (ICp,ICi)    = I in CSC format (don't store ICx because it's always 1).
- *
- * IR = (IRa) = (cm) = I in CSR format (don't store IRp because we
- * have exactly one nonzero entry per row, and don't store IRx because it's always 1). This is
- * just the cm array.
- *
- * Converting local (a,m) -> global i:   i = ICi[ICp[a] + m]
- * Converting global i -> local (a,m):   a = cm[i], m = L[i]
- *
- * L is an additional vector (length num_rows) to store local indexes.
- *
- */
-template<class I>
-void cluster_node_incidence(const I num_nodes,
-                            const I num_clusters,
-                            const I  cm[], const int  cm_size,
-                                  I ICp[], const int ICp_size,
-                                  I ICi[], const int ICi_size,
-                                  I   L[], const int L_size)
->>>>>>> fa14a60d
 {
   const double tol = 1e-14; // precision tolerance
   // initialize D and P
@@ -522,7 +483,6 @@
   }
 }
 
-<<<<<<< HEAD
 // Update center nodes for a cluster
 //
 // Parameters
@@ -566,50 +526,6 @@
 //         0  1  2  3  4  5  6  7  8  9  10 ...
 // - pass pointer to start of each C[start,...., start+N]
 // - N is the cluster size
-=======
-
-/*
- * Find cluster center.
- *
- * Apply Floyd–Warshall to cluster "a" and use the result to find the
- * cluster center
- *
- * Parameters
- * ----------
- * a : int
- *     Cluster index to find the center of.
- * num_nodes : int
- *     Number of nodes.
- * num_clusters : int
- *     Number of clusters.
- * Ap : array
- *     CSR row pointer.
- * Aj : array
- *     CSR index array.
- * Ax : array
- *     CSR data array (edge lengths).
- * cm : array, num_nodes
- *     Cluster index for each node.
- * ICp : array, num_clusters+1
- *     CSC column pointer array for I.
- * ICi : array, num_nodes
- *     CSC column indexes for I.
- * L : array, num_nodes
- *     Local index mapping.
- *
- * Returns
- * -------
- * int
- *     Global node index of center of cluster a.
- *
- * References
- * ----------
- * .. [1] Graph Center:   https://en.wikipedia.org/wiki/Graph_center
- * .. [2] Floyd-Warshall: https://en.wikipedia.org/wiki/Floyd–Warshall_algorithm
- * .. [3] Graph Distance: https://en.wikipedia.org/wiki/Distance_(graph_theory)
- *
- */
->>>>>>> fa14a60d
 template<class I, class T>
 bool center_nodes(const I num_nodes,
                   const I Ap[], const int Ap_size,
@@ -709,40 +625,6 @@
   return changed;
 }
 
-<<<<<<< HEAD
-// Bellman-Ford on a distance graph stored in CSR format.
-//
-// Parameters
-// ----------
-//   num_nodes  : (IN) number of nodes (number of rows in A)
-//   Ap[]       : (IN) CSR row pointer for A                              (num_nodes x 1)
-//   Aj[]       : (IN) CSR column index for A                             (num_edges x 1)
-//   Ax[]       : (IN) CSR data array (edge weights)                      (num_edges x 1)
-//    c         : (INOUT) cluster center                                  (num_clusters x 1)
-//    d         : (INOUT) distance to cluster center                      (num_nodes x 1)
-//    m         : (INOUT) cluster index                                   (num_nodes x 1)
-//    p         : (INOUT) predecessor on shortest path to center          (num_nodes x 1)
-// initialize : (IN) flag whether the data should be (re)-initialized
-//
-// Notes
-// -----
-// - There are no checks within this kernel.
-// - Ax is assumed to be positive
-//
-// Initializations
-// ---------------
-//  d[i] = 0 if i is a center, else inf
-//  m[i] = 0 .. num_clusters if in a cluster, else -1
-//  p[i] = -1
-//
-// See Also
-// --------
-// pyamg.graph.bellman_ford
-//
-// References
-// ----------
-// http://en.wikipedia.org/wiki/Bellman-Ford_algorithm
-=======
 /*
  * Apply one iteration of Bellman-Ford iteration on a distance graph stored in CSR format.
  *
@@ -756,16 +638,35 @@
  *     CSR index array.
  * Ax : array
  *     CSR data array (edge lengths).
+ * c : array
+ *     Cluster center.
  * d : array, inplace
  *     Distance to nearest center.
- * cm : array, inplace
+ * m : array, inplace
  *     Cluster index for each node.
+ * p : array, inplace
+ *     Predecssor on the shortest path to center.
+ *
+ * Notes
+ * -----
+ * - There are no checks within this kernel.
+ * - Ax is assumed to be positive
+ *
+ * Initializations::
+ *
+ *  - d[i] = 0 if i is a center, else inf
+ *  - m[i] = 0 .. num_clusters if in a cluster, else -1
+ *  - p[i] = -1
+ *
+ * See Also
+ * --------
+ * pyamg.graph.bellman_ford
  *
  * References
  * ----------
  * .. [1] Bellman-Ford Wikipedia: http://en.wikipedia.org/wiki/Bellman-Ford_algorithm
- */
->>>>>>> fa14a60d
+ *
+ */
 template<class I, class T>
 void bellman_ford(const I num_nodes,
                   const I Ap[], const int Ap_size,
@@ -905,47 +806,32 @@
   return changed;
 }
 
-<<<<<<< HEAD
-//
-// Find the most interior nodes
-//
-// Parameters
-// ----------
-//   num_nodes  : (IN) number of nodes (number of rows in A)
-//   Ap[]       : (IN) CSR row pointer for A                              (num_nodes x 1)
-//   Aj[]       : (IN) CSR column index for A                             (num_edges x 1)
-//   Ax[]       : (IN) CSR data array (edge weights)                      (num_edges x 1)
-//    c         : (INOUT) cluster center                                  (num_clusters x 1)
-//    d         : (INOUT) distance to cluster center                      (num_nodes x 1)
-//    m         : (INOUT) cluster index                                   (num_nodes x 1)
-//    p         : (INOUT) predecessor on shortest path to center          (num_nodes x 1)
-//
-// Notes
-// -----
-// - There are no checks within this kernel.
-// - Ax is assumed to be positive
-=======
-/*
- * Perform one iteration of Lloyd clustering on a distance graph.
+/*
+ * Find the most interior nodes.
  *
  * Parameters
  * ----------
  * num_nodes : int
  *     Number of nodes (number of rows in A).
  * Ap : array
- *     CSR row pointer for adjacency matrix A.
+ *     CSR row pointer for adjacency matrix A, (num_nodes, 1).
  * Aj : array
- *     CSR index array.
+ *     CSR index array, (num_edges, 1).
  * Ax : array
- *     CSR data array (edge lengths).
- * num_clusters : int
- *     Number of clusters (seeds).
+ *     CSR data array (edge lengths), (num_edges, 1).
+ * c : array, num_cluster
+ *     Cluster centers, (num_clusters, 1).
  * d : array, num_nodes
- *     Distance to nearest seed.
- * cm : array, num_nodes
- *     Cluster index for each node.
- * c : array, num_clusters
- *     Cluster centers.
+ *     Distance to nearest seed, (num_nodes, 1).
+ * m : array, num_nodes
+ *     Cluster index for each node, (num_nodes, 1).
+ * p : array
+ *     Predecessor on shortest path to center, (num_nodes, 1).
+ *
+ * Notes
+ * -----
+ * - There are no checks within this kernel.
+ * - Ax is assumed to be positive
  *
  * References
  * ----------
@@ -953,7 +839,6 @@
  *    PhD thesis (UIUC), August 2008.
  *
  */
->>>>>>> fa14a60d
 template<class I, class T>
 bool most_interior_nodes(const I num_nodes,
                    const I Ap[], const int Ap_size,
@@ -995,99 +880,9 @@
     if (a == -1) // node belongs to no cluster
       continue;
 
-<<<<<<< HEAD
     if( d[c[a]] < d[i] ) {
       c[a] = i;
       changed = true;   // center changed
-=======
-        if( d[c[a]] < d[i] )
-            c[a] = i;
-    }
-}
-
-
-/*
- * Perform one iteration of Lloyd clustering on a distance graph using exact centers.
- *
- * Parameters
- * ----------
- * num_nodes : int
- *     Number of rows in A (number of vertices).
- * Ap : array
- *     CSR row pointer.
- * Aj : array
- *     CSR index array.
- * Ax : array
- *     CSR data array (edge lengths).
- * num_clusters : int
- *     Number of clusters = number of seeds.
- * d : array, num_nodes
- *     Distance to nearest seed.
- * cm : array, num_nodes
- *     Cluster index for each node.
- * c : array, num_clusters
- *     Cluster centers.
- *
- * Returns
- * -------
- * None
- *     In place.
- *
- * Notes
- * -----
- * This version computes exact cluster centers with Floyd-Warshall and
- * also uses a balanced version of Bellman-Ford to try and find
- * nearly-equal-sized clusters.
- *
- */
-template<class I, class T>
-void lloyd_cluster_exact(const I num_nodes,
-                         const I Ap[], const int Ap_size,
-                         const I Aj[], const int Aj_size,
-                         const T Ax[], const int Ax_size,
-                         const I num_clusters,
-                               T  d[], const int  d_size,
-                               I cm[], const int cm_size,
-                               I  c[], const int  c_size)
-{
-    coreassert(d_size == num_nodes, "");
-    coreassert(cm_size == num_nodes, "");
-    coreassert(c_size == num_clusters, "");
-
-    for(I i = 0; i < num_nodes; i++){
-        d[i] = std::numeric_limits<T>::max();
-        cm[i] = -1;
-    }
-
-    for(I a = 0; a < num_clusters; a++){
-        I i = c[a];
-        coreassert(i >= 0 && i < num_nodes, "");
-        d[i] = 0;
-        cm[i] = a;
-    }
-
-    // assign nodes to the nearest cluster center
-    bellman_ford_balanced(num_nodes, num_clusters, Ap, Ap_size, Aj, Aj_size, Ax, Ax_size, d, d_size, cm, cm_size);
-
-    // construct node-cluster incidence arrays
-    const I ICp_size = num_nodes;
-    const I ICi_size = num_nodes;
-    const I L_size = num_nodes;
-    I* ICp = new I[ICp_size];
-    I* ICi = new I[ICi_size];
-    I* L = new I[L_size];
-    cluster_node_incidence(num_nodes,
-                           num_clusters,
-                           cm, cm_size,
-                           ICp, ICp_size,
-                           ICi, ICi_size,
-                           L, L_size);
-
-    // update cluster centers
-    for(I a = 0; a < num_clusters; a++){
-        c[a] = cluster_center(a, num_nodes, num_clusters, Ap, Ap_size, Aj, Aj_size, Ax, Ax_size, cm, cm_size, ICp, ICp_size, ICi, ICi_size, L, L_size);
-        coreassert(cm[c[a]] == a, ""); // check new center is in cluster
->>>>>>> fa14a60d
     }
   }
   return changed;
