"""Test classical AMG."""
import warnings

import numpy as np

from numpy.testing import TestCase, assert_equal, assert_almost_equal

from scipy.sparse import csr_matrix, coo_matrix, SparseEfficiencyWarning

from pyamg.gallery import poisson, load_example
from pyamg.strength import classical_strength_of_connection

from pyamg.classical import split
from pyamg.classical.classical import ruge_stuben_solver
from pyamg.classical.interpolate import direct_interpolation, \
    standard_interpolation


class TestRugeStubenFunctions(TestCase):
    def setUp(self):
        self.cases = []

        # random matrices
        np.random.seed(0)
        for N in [2, 3, 5]:
            self.cases.append(csr_matrix(np.random.rand(N, N)))

        # Poisson problems in 1D and 2D
        for N in [2, 3, 5, 7, 10, 11, 19]:
            self.cases.append(poisson((N,), format='csr'))
        for N in [2, 3, 5, 7, 10, 11]:
            self.cases.append(poisson((N, N), format='csr'))

        for name in ['knot', 'airfoil', 'bar']:
            ex = load_example(name)
            self.cases.append(ex['A'].tocsr())

    def test_RS_splitting(self):
        for A in self.cases:
            S = classical_strength_of_connection(A, 0.0)

            splitting = split.RS(S)

            assert splitting.min() >= 0     # could be all 1s
            assert_equal(splitting.max(), 1)

            S.data[:] = 1

            # check that all F-nodes are strongly connected to a C-node
            assert (splitting + S*splitting).min() > 0

            # THIS IS NOT STRICTLY ENFORCED!
            # check that all strong connections S[i, j] satisfy either:
            # (0) i is a C-node
            # (1) j is a C-node
            # (2) k is a C-node and both i and j are strongly connected to k
            #
            # X = S.tocoo()

            # remove C->F edges (i.e. S[i, j] where (0) holds)
            # mask = splitting[X.row] == 0
            # X.row  = X.row[mask]
            # X.col  = X.col[mask]
            # X.data = X.data[mask]

            # remove F->C edges (i.e. S[i, j] where (1) holds)
            # mask = splitting[X.col] == 0
            # X.row  = X.row[mask]
            # X.col  = X.col[mask]
            # X.data = X.data[mask]

            # X now consists of strong F->F edges only
            #
            # (S * S.T)[i, j] is the # of C nodes on which both i and j
            # strongly depend (i.e. the number of k's where (2) holds)
            # Y = (S*S.T) - X
            # assert(Y.nnz == 0 or Y.data.min() > 0)

    def test_cljp_splitting(self):
        for A in self.cases:
            S = classical_strength_of_connection(A, 0.0)

            splitting = split.CLJP(S)

            assert splitting.min() >= 0     # could be all 1s
            assert_equal(splitting.max(), 1)

            S.data[:] = 1

            # check that all F-nodes are strongly connected to a C-node
            assert (splitting + S*splitting).min() > 0

    def test_cljpc_splitting(self):
        for A in self.cases:
            S = classical_strength_of_connection(A, 0.0)

            splitting = split.CLJPc(S)

            assert splitting.min() >= 0     # could be all 1s
            assert_equal(splitting.max(), 1)

            S.data[:] = 1

            # check that all F-nodes are strongly connected to a C-node
            assert (splitting + S*splitting).min() > 0

    def test_direct_interpolation(self):
        for A in self.cases:

            S = classical_strength_of_connection(A, 0.0)
            splitting = split.RS(S)

            result = direct_interpolation(A, S, splitting)
            expected = reference_direct_interpolation(A, S, splitting)

            assert_almost_equal(result.toarray(), expected.toarray())

    def test_standard_interpolation(self):
        for A in self.cases:
            # the reference code is very slow, so just take a small block of A 
            mini = min(100, A.shape[0])
            A = ((A.tocsr()[0:mini, :])[:,0:mini]).tocsr()

            S = classical_strength_of_connection(A, 0.0)
            splitting = split.RS(S, second_pass=True)

            result = standard_interpolation(A, S, splitting, modified=True)
            expected = reference_standard_interpolation(A, S, splitting)
            
            # elasticity produces large entries, so normalize
            Diff = result - expected
            Diff.data = abs(Diff.data)
            expected.data = 1./abs(expected.data)
            Diff = Diff.multiply(expected)
            Diff.data[ Diff.data < 1e-7] = 0.0
            Diff.eliminate_zeros()
            assert( Diff.nnz == 0)


class TestSolverPerformance(TestCase):
    def test_poisson(self):
        cases = []

        cases.append((500,))
        cases.append((250, 250))
        cases.append((25, 25, 25))

        for case in cases:
            A = poisson(case, format='csr')

            for interp in ['direct', 'standard']:

                np.random.seed(0)  # make tests repeatable
                x = np.random.rand(A.shape[0])
                b = A*np.random.rand(A.shape[0])  # zeros_like(x)

                ml = ruge_stuben_solver(A, interpolation=interp, max_coarse=50)

                res = []
                x_sol = ml.solve(b, x0=x, maxiter=20, tol=1e-12,
                                 residuals=res)
                del x_sol

                avg_convergence_ratio = (res[-1]/res[0])**(1.0/len(res))

<<<<<<< HEAD
                assert(avg_convergence_ratio < 0.20)
=======
            assert avg_convergence_ratio < 0.20
>>>>>>> c84f22b7

    def test_matrix_formats(self):
        warnings.simplefilter('ignore', SparseEfficiencyWarning)

        # Do dense, csr, bsr and csc versions of A all yield the same solver
        A = poisson((7, 7), format='csr')
        cases = [A.tobsr(blocksize=(1, 1))]
        cases.append(A.tocsc())
        cases.append(A.toarray())

        rs_old = ruge_stuben_solver(A, max_coarse=10)
        for AA in cases:
            rs_new = ruge_stuben_solver(AA, max_coarse=10)
            Ac_old = rs_old.levels[-1].A.toarray()
            Ac_new = rs_new.levels[-1].A.toarray()
            assert np.abs(np.ravel(Ac_old - Ac_new)).max() < 0.01
            rs_old = rs_new


#   reference implementations for unittests  #
def reference_direct_interpolation(A, S, splitting):

    # Interpolation weights are computed based on entries in A, but subject to
    # the sparsity pattern of C.  So, we copy the entries of A into the
    # sparsity pattern of C.
    S = S.copy()
    S.data[:] = 1.0
    S = S.multiply(A)

    A = coo_matrix(A)
    S = coo_matrix(S)

    # remove diagonals
    mask = S.row != S.col
    S.row = S.row[mask]
    S.col = S.col[mask]
    S.data = S.data[mask]

    # strong C points
    c_mask = splitting[S.col] == 1
    C_s = coo_matrix((S.data[c_mask], (S.row[c_mask], S.col[c_mask])),
                     shape=S.shape)

    # strong F points
    # f_mask = ~c_mask
    # F_s = coo_matrix((S.data[f_mask], (S.row[f_mask], S.col[f_mask])),
    #                shape=S.shape)

    # split A in to + and -
    mask = (A.data > 0) & (A.row != A.col)
    A_pos = coo_matrix((A.data[mask], (A.row[mask], A.col[mask])),
                       shape=A.shape)
    mask = (A.data < 0) & (A.row != A.col)
    A_neg = coo_matrix((A.data[mask], (A.row[mask], A.col[mask])),
                       shape=A.shape)

    # split C_S in to + and -
    mask = C_s.data > 0
    C_s_pos = coo_matrix((C_s.data[mask], (C_s.row[mask], C_s.col[mask])),
                         shape=A.shape)
    mask = ~mask
    C_s_neg = coo_matrix((C_s.data[mask], (C_s.row[mask], C_s.col[mask])),
                         shape=A.shape)

    sum_strong_pos = np.ravel(C_s_pos.sum(axis=1))
    sum_strong_neg = np.ravel(C_s_neg.sum(axis=1))

    sum_all_pos = np.ravel(A_pos.sum(axis=1))
    sum_all_neg = np.ravel(A_neg.sum(axis=1))

    diag = A.diagonal()

    mask = (sum_strong_neg != 0.0)
    alpha = np.zeros_like(sum_all_neg)
    alpha[mask] = sum_all_neg[mask] / sum_strong_neg[mask]

    mask = (sum_strong_pos != 0.0)
    beta = np.zeros_like(sum_all_pos)
    beta[mask] = sum_all_pos[mask] / sum_strong_pos[mask]

    mask = sum_strong_pos == 0
    diag[mask] += sum_all_pos[mask]
    beta[mask] = 0

    C_s_neg.data *= -alpha[C_s_neg.row]/diag[C_s_neg.row]
    C_s_pos.data *= -beta[C_s_pos.row]/diag[C_s_pos.row]

    C_rows = splitting.nonzero()[0]
    C_inject = coo_matrix((np.ones(sum(splitting)), (C_rows, C_rows)),
                          shape=A.shape)

    P = C_s_neg.tocsr() + C_s_pos.tocsr() + C_inject.tocsr()

    splitting_map = np.concatenate(([0], np.cumsum(splitting)))
    P = csr_matrix((P.data, splitting_map[P.indices], P.indptr),
                   shape=(P.shape[0], splitting_map[-1]))

    return P


# strength has zero diagonal...?
def reference_standard_interpolation(A, S, splitting):

    # this routine only tests the computation of the "weights" the computation
    # of the sparsity pattern is the same as for direct interpolation, and is
    # tested through the reference_direct_interpolation routine.
    from pyamg import amg_core
    S = S.copy()
    S.data[:] = 1.0
    S = S.multiply(A)
    Pp = np.empty_like(A.indptr)
    amg_core.rs_direct_interpolation_pass1(A.shape[0],
                     S.indptr, S.indices, splitting, Pp)
    nnz = Pp[-1]
    Pj = np.empty(nnz, dtype=Pp.dtype)
    Px = np.empty(nnz, dtype=A.dtype)
    SD = S.diagonal()
    F_NODE = 0
    C_NODE = 1

    # Now, we implement the second pass in Python to double check the C++ code 
    for i in range(A.shape[0]):
        # If node is is a C-point, do injection 
        if(splitting[i] == C_NODE):
            Pj[Pp[i]] = i
            Px[Pp[i]] = 1
        
        # Else compute standard interpolation weight
        else:
            rowstartA = A.indptr[i]
            rowendA   = A.indptr[i+1]
            rowstartS = S.indptr[i]
            rowendS   = S.indptr[i+1]

            # Denominator = a_ii + sum_{m in weak connections} a_im
            denominator = sum(A.data[rowstartA:rowendA])
            denominator -= sum(S.data[rowstartS:rowendS])
            denominator += SD[i]

            # Compute interpolation weights from strongly connected C-points
            nnz = Pp[i]
            for jj in range(rowstartS, rowendS): 
                Sj = S.indices[jj]
                if (splitting[Sj] == C_NODE) and (Sj != i):
                    Pj[nnz] = Sj
                    numerator = S.data[jj]
                    for kk in range(rowstartS, rowendS):
                        Sk = S.indices[kk]
                        if (splitting[Sk] == F_NODE) and (Sk != i):
                            inner_denominator = 0.0
                            for ll in range(rowstartS, rowendS):
                                Sl = S.indices[ll]
                                if (splitting[Sl] == C_NODE) and (Sl != i):
                                    for search_ind in range(A.indptr[Sk], A.indptr[Sk+1]): 
                                        if ( A.indices[search_ind] == Sl ):
                                            inner_denominator += A.data[search_ind]
                            
                            for search_ind in range(A.indptr[Sk], A.indptr[Sk+1]): 
                                if (A.indices[search_ind] == Sj) and (inner_denominator != 0.0):
                                    numerator += (S.data[kk]*A.data[search_ind]/inner_denominator)
                    
                    Px[nnz] = -numerator/denominator
                    nnz += 1
    
    reorder = np.zeros((A.shape[0],))
    cumulative = 0
    for i in range(A.shape[0]):
        reorder[i]  = cumulative
        cumulative += splitting[i]
    
    for i in range(Pp[A.shape[0]]):
        Pj[i] = reorder[Pj[i]]
    

    return  csr_matrix((Px, Pj, Pp)) 
<|MERGE_RESOLUTION|>--- conflicted
+++ resolved
@@ -162,12 +162,7 @@
                 del x_sol
 
                 avg_convergence_ratio = (res[-1]/res[0])**(1.0/len(res))
-
-<<<<<<< HEAD
                 assert(avg_convergence_ratio < 0.20)
-=======
-            assert avg_convergence_ratio < 0.20
->>>>>>> c84f22b7
 
     def test_matrix_formats(self):
         warnings.simplefilter('ignore', SparseEfficiencyWarning)
